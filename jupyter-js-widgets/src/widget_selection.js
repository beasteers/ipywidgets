// Copyright (c) Jupyter Development Team.
// Distributed under the terms of the Modified BSD License.
'use strict';

var widget = require('./widget');
var utils = require('./utils');
var $ = require('./jquery');
var _ = require('underscore');


var SelectionModel = widget.DOMWidgetModel.extend({
    defaults: _.extend({}, widget.DOMWidgetModel.prototype.defaults, {
        _model_name: 'SelectionModel',
        selected_label: '',
        _options_labels: [],
        disabled: false,
<<<<<<< HEAD
        description: ''
    })
=======
        description: ""
    }),
>>>>>>> d240805e
});

var DropdownModel = SelectionModel.extend({
    defaults: _.extend({}, SelectionModel.prototype.defaults, {
        _model_name: 'DropdownModel',
        _view_name: 'DropdownView',
        button_style: ''
    })
});

var DropdownView = widget.DOMWidgetView.extend({
    initialize: function() {
        this.keydown = this._handle_keydown.bind(this);
        DropdownView.__super__.initialize.apply(this, arguments);
    },

    remove: function() {
        document.body.removeChild(this.droplist);
        return DropdownView.__super__.remove.call(this);
    },

    render: function() {
        this.el.classList.add('jupyter-widgets');
        this.el.classList.add('widget-hbox');
        this.el.classList.add('widget-dropdown');

        this.label = document.createElement('div');
        this.el.appendChild(this.label);
        this.label.className = 'widget-label';
        this.label.style.display = 'none';

        this.buttongroup = document.createElement('div');
        this.buttongroup.className = 'widget-item';
        this.el.appendChild(this.buttongroup);

        this.droplabel = document.createElement('button');
        this.droplabel.className = 'widget-dropdown-toggle widget-button';
        this.buttongroup.appendChild(this.droplabel);

        this.dropbutton = document.createElement('button');
        this.dropbutton.className = 'widget-dropdown-toggle widget-button';

        this.caret = document.createElement('i');
        this.caret.className = 'widget-caret';
        this.dropbutton.appendChild(this.caret);
        this.buttongroup.appendChild(this.dropbutton);

        // Drop lists are appended to the document body and absolutely
        // positioned so that they can appear outside the flow of whichever
        // container they were instantiated in.
        this.droplist = document.createElement('ul');
        this.droplist.className = 'widget-dropdown-droplist';
        document.body.appendChild(this.droplist);
        this.droplist.addEventListener('click', this._handle_click.bind(this));

        this.listenTo(this.model, 'change:button_style', this.update_button_style, this);
        this.update_button_style();

        // Set defaults.
        this.update();
    },

    update: function(options) {
        /**
         * Update the contents of this view
         *
         * Called when the model is changed.  The model may have been
         * changed by another view or by a state update from the back-end.
         */
        var view = this;
        var items = this.model.get('_options_labels');
        var links = _.pluck(this.droplist.querySelectorAll('a'), 'textContent');
        var disabled = this.model.get('disabled');
        var stale = false;

        for (var i = 0, len = items.length; i < len; ++i) {
            if (links[i] !== items[i]) {
                stale = true;
                break;
            }
        }

        if (stale && (options === undefined || options.updated_view !== this)) {
            this.droplist.textContent = '';
            _.each(items, function(item) {
                var li = document.createElement('li');
                var a = document.createElement('a');
                li.className = 'widget-dropdown-item';
                a.setAttribute('href', '#');
                a.textContent = item;
                li.appendChild(a);
                view.droplist.appendChild(li);
            });
        }

        this.droplabel.disabled = disabled;
        this.dropbutton.disabled = disabled;

        var value = this.model.get('value') || '';
        if (value.trim().length === 0) {
            this.droplabel.innerHTML = '&nbsp;';
        } else {
            this.droplabel.textContent = value;
        }

        var description = this.model.get('description');
        if (description.length === 0) {
            this.label.style.display = 'none';
        } else {
            this.typeset(this.label, description);
            this.label.style.display = '';
        }

        return DropdownView.__super__.update.call(this);
    },

    update_button_style: function() {
        var class_map = {
            primary: ['mod-primary'],
            success: ['mod-success'],
            info: ['mod-info'],
            warning: ['mod-warning'],
            danger: ['mod-danger']
        };
        this.update_mapped_classes(class_map, 'button_style', this.droplabel);
        this.update_mapped_classes(class_map, 'button_style', this.dropbutton);
    },

    update_attr: function(name, value) { // TODO: Deprecated in 5.0
        /**
         * Set a css attr of the widget view.
         */
        if (name.substring(0, 6) === 'border' ||
            name === 'background' ||
            name === 'color') {
            this.droplabel.style[name] = value;
            this.dropbutton.style[name] = value;
            this.droplist.style[name] = value;
        } else {
            this.el.style[name] = value;
        }
    },

    events: {
        // Dictionary of events and their handlers.
        'click button.widget-button': '_toggle',
        'keydown button.widget-button': '_activate'
    },

    _handle_click: function(event) {
        /**
         * Handle when a value is clicked.
         *
         * Calling model.set will trigger all of the other views of the
         * model to update.
         */
        event.stopPropagation();
        event.preventDefault();

        // Manually hide the droplist.
        this._toggle();

        var value = event.target.textContent;
        this.model.set('value', value, { updated_view: this });
        this.touch();
    },

    _handle_keydown: function(event) {
        if (event.altKey || event.ctrlKey || event.metaKey || event.shiftKey) {
            return;
        }

        // If some error condition has caused the keydown listener to still
        // be active despite the drop list being invisible, remove the listener.
        if (!this.droplist.classList.contains('mod-active')) {
            document.removeEventListener('keydown', this.keydown);
            return;
        }

        switch (event.keyCode) {
        case 13:  // Enter key
            event.preventDefault();
            event.stopPropagation();
            var active = this.droplist.querySelector('.mod-active');
            if (active) {
                var value = active.textContent;
                this.model.set('value', value, { updated_view: this });
                this.touch();
            }
            // Close the drop list.
            this._toggle();
            this.dropbutton.focus();
            return;
        case 27:  // Escape key
            event.preventDefault();
            event.stopPropagation();
            // Close the drop list.
            this._toggle();
            this.dropbutton.focus();
            return;
        case 38:  // Up arrow key
            event.preventDefault();
            event.stopPropagation();
            var active = this.droplist.querySelector('.mod-active');
            var items = this.droplist.querySelectorAll('.widget-dropdown-item');
            var index;
            if (active) {
                index = _.indexOf(items, active);
                index = index > 0 ? index - 1 : items.length - 1;
                active.classList.remove('mod-active');
            } else {
                // If there is no selection, up arrow selects the last item.
                index = items.length - 1;
            }
            items[index].classList.add('mod-active');
            return;
        case 40:  // Down arrow key
            event.preventDefault();
            event.stopPropagation();
            var active = this.droplist.querySelector('.mod-active');
            var items = this.droplist.querySelectorAll('.widget-dropdown-item');
            var index;
            if (active) {
                index = _.indexOf(items, active);
                index = index < items.length - 1 ? index + 1 : 0;
                active.classList.remove('mod-active');
            } else {
                // If there is no selection, down arrow selects the first item.
                index = 0;
            }
            items[index].classList.add('mod-active');
            return;
        }
    },

    /**
     * Activate the drop list.
     *
     * If the drop button is focused and the user presses enter, up, or down,
     * activate the drop list.
     */
    _activate: function(event) {
        if (event.altKey || event.ctrlKey || event.metaKey || event.shiftKey) {
            return;
        }

        switch (event.keyCode) {
        case 13:  // Enter key
        case 38:  // Up arrow key
        case 40:  // Down arrow key
            event.preventDefault();
            event.stopPropagation();
            this._toggle();
            return;
        }
    },

    /**
     * Toggle the dropdown list.
     *
     * If the dropdown list doesn't fit below the dropdown label, this will
     * cause the dropdown to be dropped 'up'.
     */
    _toggle: function() {
        this.droplabel.blur();
        this.dropbutton.blur();

        if (this.droplist.classList.contains('mod-active')) {
            // Deselect active item.
            var active = this.droplist.querySelector('.mod-active');
            if (active) {
                active.classList.remove('mod-active');
            }
            // Close the drop list.
            this.droplist.classList.remove('mod-active');
            // Remove global event listener.
            document.removeEventListener('keydown', this.keydown);
            return;
        }

        // Add a global keydown listener for drop list events.
        document.addEventListener('keydown', this.keydown);

        var buttongroupRect = this.buttongroup.getBoundingClientRect();

        this.droplist.style.left = buttongroupRect.left + 'px';

        // Make drop list visible to compute its dimensions.
        this.droplist.classList.add('mod-active');

        var availableHeightAbove = buttongroupRect.top;
        var availableHeightBelow = window.innerHeight -
            buttongroupRect.bottom - buttongroupRect.height;
        var droplistRect = this.droplist.getBoundingClientRect();

        // If the drop list fits below, render below.
        if (droplistRect.height <= availableHeightBelow) {
            // Account for 1px border.
            this.droplist.style.top = (buttongroupRect.bottom - 1) + 'px';
            this.droplist.style.maxHeight = 'none';
            return;
        }
        // If the drop list fits above, render above.
        if (droplistRect.height <= availableHeightAbove) {
            // Account for 1px border.
            this.droplist.style.top = (buttongroupRect.top -
                droplistRect.height + 1) + 'px';
            this.droplist.style.maxHeight = 'none';
            return;
        }
        // Otherwise, render in whichever has more space, above or below, and
        // set the maximum height of the drop list.
        if (availableHeightBelow >= availableHeightAbove) {
            // Account for 1px border.
            this.droplist.style.top = (buttongroupRect.bottom - 1) + 'px';
            this.droplist.style.maxHeight = availableHeightBelow + 'px';
            return;
        } else {
            // Account for 1px border.
            this.droplist.style.top = (buttongroupRect.top -
                droplistRect.height + 1) + 'px';
            this.droplist.style.maxHeight = availableHeightAbove + 'px';
            return;
        }
    }
});

var RadioButtonsModel = SelectionModel.extend({
    defaults: _.extend({}, SelectionModel.prototype.defaults, {
        _model_name: 'RadioButtonsModel',
        _view_name: 'RadioButtonsView',
        tooltips: [],
        icons: [],
        button_style: ''
    })
});

var RadioButtonsView = widget.DOMWidgetView.extend({
    render : function() {
        /**
         * Called when view is rendered.
         */
        this.el.classList.add('jupyter-widgets');
        this.el.classList.add('widget-hbox');
        this.el.classList.add('widget-radio');

        this.label = document.createElement('div');
        this.label.className = 'widget-label';
        this.label.style.display = 'none';
        this.el.appendChild(this.label);

        this.container = document.createElement('div');
        this.el.appendChild(this.container);
        this.container.classList.add('widget-radio-box');

        this.update();
    },

    update: function(options) {
        /**
         * Update the contents of this view
         *
         * Called when the model is changed.  The model may have been
         * changed by another view or by a state update from the back-end.
         */
        var view = this;
        var items = this.model.get('_options_labels');
        var radios = _.pluck(
            this.container.querySelectorAll('input[type="radio"]'),
            'value'
        );
        var stale = false;

        for (var i = 0, len = items.length; i < len; ++i) {
            if (radios[i] !== items[i]) {
                stale = true;
                break;
            }
        }

        if (stale && (options === undefined || options.updated_view !== this)) {
            // Add items to the DOM.
            this.container.textContent = '';
            _.each(items, function(item) {
                var label = document.createElement('label');
                label.textContent = item;
                view.container.appendChild(label);

                var radio = document.createElement('input');
                radio.setAttribute('type', 'radio');
                radio.value = item;
                radio.setAttribute('data-value', encodeURIComponent(item));
                label.appendChild(radio);
            });
        }
        var description = this.model.get('description');
        if (description.length === 0) {
            this.label.style.display = 'none';
        } else {
            this.label.textContent = description;
            this.typeset(this.label, description);
            this.label.style.display = '';
        }
        _.each(items, function(item) {
            var item_query = 'input[data-value="' +
                encodeURIComponent(item) + '"]';
            var radio = view.container.querySelectorAll(item_query);
            if (radio.length > 0) {
              var radio_el = radio[0];
              radio_el.checked = view.model.get('selected_label') === item;
              radio_el.disabled = view.model.get('disabled');
            }
        });
        return RadioButtonsView.__super__.update.call(this);
    },

    update_attr: function(name, value) {
        /**
         * Set a css attr of the widget view.
         */
        if (name == 'padding' || name == 'margin') {
            this.el.style[name] = value;
        } else {
            this.container.style[name] = value;
        }
    },

    events: {
        // Dictionary of events and their handlers.
        'click input[type="radio"]': '_handle_click'
    },

    _handle_click: function (event) {
        /**
         * Handle when a value is clicked.
         *
         * Calling model.set will trigger all of the other views of the
         * model to update.
         */
        var value = event.target.value;
        this.model.set('selected_label', value, {updated_view: this});
        this.touch();
    }
});

var ToggleButtonsModel = SelectionModel.extend({
    defaults: _.extend({}, SelectionModel.prototype.defaults, {
        _model_name: 'ToggleButtonsModel',
        _view_name: 'ToggleButtonsView'
    })
});

var ToggleButtonsView = widget.DOMWidgetView.extend({
    initialize: function() {
        this._css_state = {};
        ToggleButtonsView.__super__.initialize.apply(this, arguments);
    },

    render: function() {
        /**
         * Called when view is rendered.
         */
        this.el.classList.add('jupyter-widgets');
        this.el.classList.add('widgets-hbox');
        this.el.classList.add('widget-toggle-buttons');

        this.label = document.createElement('div');
        this.el.appendChild(this.label);
        this.label.className = 'widget-label';
        this.label.style.display = 'none';

        this.buttongroup = document.createElement('div');
        this.el.appendChild(this.buttongroup);

        this.listenTo(this.model, 'change:button_style', this.update_button_style, this);
        this.update();
    },

    update: function(options) {
        /**
         * Update the contents of this view
         *
         * Called when the model is changed.  The model may have been
         * changed by another view or by a state update from the back-end.
         */
        var view = this;
        var items = this.model.get('_options_labels');
        var icons = this.model.get('icons') || [];
        var previous_icons = this.model.previous('icons') || [];
        var tooltips = view.model.get('tooltips') || [];
        var disabled = this.model.get('disabled');
        var buttons = this.buttongroup.querySelectorAll('button');
        var values = _.pluck(buttons, 'value');
        var stale = false;

        for (var i = 0, len = items.length; i < len; ++i) {
            if (values[i] !== items[i] || icons[i] !== previous_icons[i]) {
                stale = true;
                break;
            }
        }

        if (stale && options === undefined || options.updated_view !== this) {
            // Add items to the DOM.
            this.buttongroup.textContent = '';
            _.each(items, function(item, index) {
                var item_html;
                var empty = item.trim().length === 0 &&
                    (!icons[index] || icons[index].trim().length === 0);
                if (empty) {
                    item_html = '&nbsp;';
                } else {
                    item_html = utils.escape_html(item);
                }

                var icon = document.createElement('i');
                var button = document.createElement('button');
                if (icons[index]) {
                    icon.className = 'fa fa-' + icons[index];
                }
                button.setAttribute('type', 'button');
                button.className = 'widget-toggle-button';
                button.innerHTML = item_html;
                button.setAttribute('data-value', encodeURIComponent(item));
                button.setAttribute('value', item);
                button.appendChild(icon);
                button.disabled = disabled;
                if (tooltips[index]) {
                    button.setAttribute('title', tooltips[index]);
                }
                view.update_style_traits(button);
                view.buttongroup.appendChild(button);
            });
        }

        // Select active button.
        _.each(items, function(item) {
            var item_query = '[data-value="' + encodeURIComponent(item) + '"]';
            var button = view.buttongroup.querySelector(item_query);
            if (view.model.get('value') === item) {
                button.classList.add('mod-active');
            } else {
                button.classList.remove('mod-active');
            }
        });

        var description = this.model.get('description');
        if (description.length === 0) {
            this.label.style.display = 'none';
        } else {
            this.label.textContent = '';
            this.typeset(this.label, description);
            this.label.style.display = '';
        }
        this.update_button_style();
        return ToggleButtonsView.__super__.update.call(this);
    },

    update_attr: function(name, value) { // TODO: Deprecated in 5.0
        /**
         * Set a css attr of the widget view.
         */
        if (name == 'padding' || name == 'margin') {
            this.el.style[name] = value;
        } else {
            this._css_state[name] = value;
            this.update_style_traits();
        }
    },

    update_style_traits: function(button) {
        for (var name in this._css_state) {
            if (this._css_state.hasOwnProperty(name)) {
                if (name === 'margin') {
                    this.buttongroup.style[name] = this._css_state[name];
                } else if (name !== 'width') {
                    if (button) {
                        button.style[name] = this._css_state[name];
                    } else {
                        var buttons = this.buttongroup
                            .querySelectorAll('button');
                        if (buttons.length) {
                            buttons[0].style[name] = this._css_state[name];
                        }
                    }
                }
            }
        }
    },

    update_button_style: function() {
        var class_map = {
            primary: ['mod-primary'],
            success: ['mod-success'],
            info: ['mod-info'],
            warning: ['mod-warning'],
            danger: ['mod-danger']
        };
        var view = this;
        var buttons = this.buttongroup.querySelectorAll('button');
        _.each(buttons, function(button) {
            view.update_mapped_classes(class_map, 'button_style', button);
        });
    },

    events: {
        // Dictionary of events and their handlers.
        'click button': '_handle_click'
    },

    _handle_click: function (event) {
        /**
         * Handle when a value is clicked.
         *
         * Calling model.set will trigger all of the other views of the
         * model to update.
         */
        var value = event.target.value;
        this.model.set('value', value, { updated_view: this });
        this.touch();
    }
});

var SelectModel = SelectionModel.extend({
    defaults: _.extend({}, SelectionModel.prototype.defaults, {
        _model_name: 'SelectModel',
        _view_name: 'SelectView'
    })
});

var SelectView = widget.DOMWidgetView.extend({
    render: function() {
        /**
         * Called when view is rendered.
         */
        this.el.classList.add('jupyter-widgets');
        this.el.classList.add('widget-hbox');
        this.el.classList.add('widget-select');

        this.label = document.createElement('div');
        this.el.appendChild(this.label);
        this.label.className = 'widget-label';
        this.label.style.display = 'none';

        this.listbox = document.createElement('select');
        this.listbox.className = 'widget-listbox';
        this.listbox.setAttribute('size', '6');
        this.el.appendChild(this.listbox);

        this.update();
    },

    update: function(options) {
        /**
         * Update the contents of this view
         *
         * Called when the model is changed.  The model may have been
         * changed by another view or by a state update from the back-end.
         */
        var view = this;
        var items = this.model.get('_options_labels');
        var options = _.pluck(this.listbox.options, 'value');
        var stale = false;

        for (var i = 0, len = items.length; i < len; ++i) {
            if (options[i] !== items[i]) {
                stale = true;
                break;
            }
        }

        if (stale && (options === undefined || options.updated_view !== this)) {
            // Add items to the DOM.
            this.listbox.textContent = '';

            _.each(items, function(item, index) {
                var item_query = 'option[data-value="' +
                    encodeURIComponent(item) + '"]';
                var item_exists = view.listbox
                    .querySelectorAll(item_query).length !== 0;
                var option;
                if (!item_exists) {
                    option = document.createElement('option');
                    option.textContent = item.replace ?
                        item.replace(/ /g, '\xa0') : item;
                    option.setAttribute('data-value', encodeURIComponent(item));
                    option.value = item;
                    view.listbox.appendChild(option);
                }
            });

            // Disable listbox if needed
            this.listbox.disabled = this.model.get('disabled');

            // Select the correct element
            var value = view.model.get('selected_label');
            view.listbox.selectedIndex = items.indexOf(value);

            var description = this.model.get('description');
            if (description.length === 0) {
                this.label.style.display = 'none';
            } else {
                this.typeset(this.label, description);
                this.label.style.display = '';
            }
        }
        return SelectView.__super__.update.call(this);
    },

    update_attr: function(name, value) { // TODO: Deprecated in 5.0
        /**
         * Set a css attr of the widget view.
         */
        if (name == 'padding' || name == 'margin') {
            this.el.style[name] = value;
        } else {
            this.listbox.style[name] = value;
        }
    },

    events: {
        // Dictionary of events and their handlers.
        'change select': '_handle_change'
    },

    _handle_change: function() {
        /**
         * Handle when a new value is selected.
         *
         * Calling model.set will trigger all of the other views of the
         * model to update.
         */
        var value = this.listbox.options[this.listbox.selectedIndex].value;
        this.model.set('selected_label', value, {updated_view: this});
        this.touch();
    }
});

var SelectionSliderModel = SelectionModel.extend({
    defaults: _.extend({}, SelectionModel.prototype.defaults, {
<<<<<<< HEAD
        _model_name: 'SelectionSliderModel',
        _view_name: 'SelectionSliderView',
        orientation: 'horizontal',
        readout: true
    })
=======
        _model_name: "SelectionSliderModel",
        _view_name: "SelectionSliderView",
        orientation: "horizontal",
        readout: true,
        continuous_update: true
    }),
>>>>>>> d240805e
});

var SelectionSliderView = widget.DOMWidgetView.extend({
    render : function() {
        /**
         * Called when view is rendered.
         */
        this.$el.addClass('jupyter-widgets widget-hbox widget-hslider');

        this.label = document.createElement('div');
        this.label.classList.add('widget-label');
        this.label.style.display = 'none';
        this.$el.append(this.label);

        this.$slider = $('<div />')
            .slider({
                slide: this.handleSliderChange.bind(this),
                stop: this.handleSliderChanged.bind(this)
            })
            .addClass('slider');

        // Put the slider in a container
        this.slider_container = document.createElement('div');
        this.slider_container.classList.add('slider-container');
        this.slider_container.appendChild(this.$slider[0]);
        this.$el.append(this.slider_container);

        this.readout = document.createElement('div');
        this.$el.append(this.readout);
        this.readout.classList.add('widget-readout');
        this.readout.style.display = 'none';

        this.listenTo(this.model, 'change:slider_color', function(sender, value) {
            this.$slider.find('a').css('background', value);
        }, this);
        this.listenTo(this.model, 'change:description', function(sender, value) {
            this.updateDescription();
        }, this);

        this.$slider.find('a').css('background', this.model.get('slider_color'));

        // Set defaults.
        this.update();
        this.updateDescription();
    },

    update_attr: function(name, value) { // TODO: Deprecated in 5.0
        /**
         * Set a css attr of the widget view.
         */
        if (name == 'color') {
            this.readout.style[name] = value;
        } else if (name.substring(0, 4) == 'font') {
            this.readout.style[name] = value;
        } else if (name.substring(0, 6) == 'border') {
            var slider_items = this.$slider[0].querySelectorAll('a');
            if (slider_items.length) {
              slider_items[0].style[name] = value;
            }
            this.slider_container.style[name] = value;
        } else if (name == 'background') {
            this.slider_container.style[name] = value;
        } else {
            this.el.style[name] = value;
        }
    },

    updateDescription: function(options) {
        var description = this.model.get('description');
        if (description.length === 0) {
            this.label.style.display = 'none';
        } else {
            this.typeset(this.label, description);
            this.label.style.display = '';
        }
    },

    update: function(options) {
        /**
         * Update the contents of this view
         *
         * Called when the model is changed.  The model may have been
         * changed by another view or by a state update from the back-end.
         */
        if (options === undefined || options.updated_view != this) {
            var labels = this.model.get('_options_labels');
            var max = labels.length - 1;
            var min = 0;
            this.$slider.slider('option', 'step', 1);
            this.$slider.slider('option', 'max', max);
            this.$slider.slider('option', 'min', min);

            // WORKAROUND FOR JQUERY SLIDER BUG.
            // The horizontal position of the slider handle
            // depends on the value of the slider at the time
            // of orientation change.  Before applying the new
            // workaround, we set the value to the minimum to
            // make sure that the horizontal placement of the
            // handle in the vertical slider is always
            // consistent.
            var orientation = this.model.get('orientation');
            this.$slider.slider('option', 'value', min);
            this.$slider.slider('option', 'orientation', orientation);

            var value = this.model.get('value');
            var index = labels.indexOf(value);
            this.$slider.slider('option', 'value', index);
            this.readout.textContent = value;

            // Use the right CSS classes for vertical & horizontal sliders
            if (orientation === 'vertical') {
                this.$el
                    .removeClass('widget-hslider')
                    .addClass('widget-vslider');
                this.$el
                    .removeClass('widget-hbox')
                    .addClass('widget-vbox');

            } else {
                this.$el
                    .removeClass('widget-vslider')
                    .addClass('widget-hslider');

                this.$el
                    .removeClass('widget-vbox')
                    .addClass('widget-hbox');
            }

            var readout = this.model.get('readout');
            if (readout) {
                // this.$readout.show();
                this.readout.style.display = '';
            } else {
                // this.$readout.hide();
                this.readout.style.display = 'none';
            }
        }
        return SelectionSliderView.__super__.update.call(this);
    },

    events: {
        // Dictionary of events and their handlers.
        'slide': 'handleSliderChange',
        'slidestop': 'handleSliderChanged'
    },

    /**
     * Called when the slider value is changing.
     */
    handleSliderChange: function(e, ui) {
        var actual_value = this._validate_slide_value(ui.value);
        var selected_label = this.model.get('_options_labels')[actual_value];
        this.readout.textContent = selected_label;

        // Only persist the value while sliding if the continuous_update
        // trait is set to true.
        if (this.model.get('continuous_update')) {
            this.handleSliderChanged(e, ui);
        }
    },

    /**
     * Called when the slider value has changed.
     *
     * Calling model.set will trigger all of the other views of the
     * model to update.
     */
    handleSliderChanged: function(e, ui) {
        var actual_value = this._validate_slide_value(ui.value);
        var selected_label = this.model.get('_options_labels')[actual_value];
        this.readout.textContent = selected_label;
        this.model.set('selected_label', selected_label, {updated_view: this});
        this.touch();
    },

    _validate_slide_value: function(x) {
        /**
         * Validate the value of the slider before sending it to the back-end
         * and applying it to the other views on the page.
         */
        return Math.floor(x);
    }
});

var MultipleSelectionModel = SelectionModel.extend({
    defaults: _.extend({}, SelectionModel.prototype.defaults, {
        _model_name: 'MultipleSelectionModel',
        selected_labels: []
    })
});

var SelectMultipleModel = MultipleSelectionModel.extend({
    defaults: _.extend({}, MultipleSelectionModel.prototype.defaults, {
        _model_name: 'SelectMultipleModel',
        _view_name: 'SelectMultipleView'
    })
});

var SelectMultipleView = SelectView.extend({
    render: function() {
        /**
         * Called when view is rendered.
         */
        SelectMultipleView.__super__.render.call(this);
        this.el.classList.remove('widget-select');
        this.el.classList.add('widget-select-multiple');
        this.listbox.multiple = true;
        this.update();
    },

    update: function() {
        /**
         * Update the contents of this view
         *
         * Called when the model is changed.  The model may have been
         * changed by another view or by a state update from the back-end.
         */
        SelectMultipleView.__super__.update.apply(this, arguments);
        var selected = this.model.get('value') || [];
        var values = _.map(selected, encodeURIComponent);
        var options = this.listbox.options;
        for (var i = 0, len = options.length; i < len; ++i) {
            var value = options[i].getAttribute('data-value');
            options[i].selected = _.contains(values, value);
        }
    },

    events: {
        // Dictionary of events and their handlers.
        'change select': '_handle_change'
    },

    _handle_change: function() {
        /**
         * Handle when a new value is selected.
         *
         * Calling model.set will trigger all of the other views of the
         * model to update.
         */

        // In order to preserve type information correctly, we need to map
        // the selected indices to the options list.
        var items = this.model.get('_options_labels');
        var values = Array.prototype.map
            .call(this.listbox.selectedOptions || [], function(option) {
                return items[option.index];
            });
        this.model.set('value', values, {updated_view: this});
        this.touch();
    }
});

module.exports = {
    SelectionModel: SelectionModel,
    DropdownView: DropdownView,
    DropdownModel: DropdownModel,
    RadioButtonsView: RadioButtonsView,
    RadioButtonsModel: RadioButtonsModel,
    ToggleButtonsView: ToggleButtonsView,
    ToggleButtonsModel: ToggleButtonsModel,
    SelectView: SelectView,
    SelectModel: SelectModel,
    SelectionSliderView: SelectionSliderView,
    SelectionSliderModel: SelectionSliderModel,
    MultipleSelectionModel: MultipleSelectionModel,
    SelectMultipleView: SelectMultipleView,
    SelectMultipleModel: SelectMultipleModel
};<|MERGE_RESOLUTION|>--- conflicted
+++ resolved
@@ -14,13 +14,8 @@
         selected_label: '',
         _options_labels: [],
         disabled: false,
-<<<<<<< HEAD
         description: ''
     })
-=======
-        description: ""
-    }),
->>>>>>> d240805e
 });
 
 var DropdownModel = SelectionModel.extend({
@@ -761,20 +756,12 @@
 
 var SelectionSliderModel = SelectionModel.extend({
     defaults: _.extend({}, SelectionModel.prototype.defaults, {
-<<<<<<< HEAD
         _model_name: 'SelectionSliderModel',
         _view_name: 'SelectionSliderView',
         orientation: 'horizontal',
-        readout: true
-    })
-=======
-        _model_name: "SelectionSliderModel",
-        _view_name: "SelectionSliderView",
-        orientation: "horizontal",
         readout: true,
         continuous_update: true
-    }),
->>>>>>> d240805e
+    })
 });
 
 var SelectionSliderView = widget.DOMWidgetView.extend({
