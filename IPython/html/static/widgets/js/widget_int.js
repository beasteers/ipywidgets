--- conflicted
+++ resolved
@@ -16,29 +16,29 @@
                 .appendTo(this.$el)
                 .addClass('widget-hlabel')
                 .hide();
-
+            
             this.$slider = $('<div />')
                 .slider({})
                 .addClass('slider');
-            // Put the slider in a container
+            // Put the slider in a container 
             this.$slider_container = $('<div />')
                 .addClass('widget-hslider')
                 .append(this.$slider);
             this.$el.append(this.$slider_container);
-
+            
             this.$readout = $('<div/>')
                 .appendTo(this.$el)
                 .addClass('widget-hreadout')
                 .hide();
-
+            
             // Set defaults.
             this.update();
         },
-
+        
         update : function(options){
             // Update the contents of this view
             //
-            // Called when the model is changed.  The model may have been
+            // Called when the model is changed.  The model may have been 
             // changed by another view or by a state update from the back-end.
             if (options === undefined || options.updated_view != this) {
                 // JQuery slider option keys.  These keys happen to have a
@@ -59,7 +59,7 @@
                 // of orientation change.  Before applying the new
                 // workaround, we set the value to the minimum to
                 // make sure that the horizontal placement of the
-                // handle in the vertical slider is always
+                // handle in the vertical slider is always 
                 // consistent.
                 var orientation = this.model.get('orientation');
                 var value = this.model.get('min');
@@ -117,7 +117,7 @@
                     MathJax.Hub.Queue(["Typeset",MathJax.Hub,this.$label.get(0)]);
                     this.$label.show();
                 }
-
+                
                 var readout = this.model.get('readout');
                 if (readout) {
                     this.$readout.show();
@@ -127,16 +127,16 @@
             }
             return IntSliderView.__super__.update.apply(this);
         },
-
+        
         events: {
             // Dictionary of events and their handlers.
             "slide" : "handleSliderChange"
-        },
-
-        handleSliderChange: function(e, ui) {
+        }, 
+
+        handleSliderChange: function(e, ui) { 
             // Called when the slider value is changed.
 
-            // Calling model.set will trigger all of the other views of the
+            // Calling model.set will trigger all of the other views of the 
             // model to update.
             if (this.model.get("range")) {
                 var actual_value = ui.values.map(this._validate_slide_value);
@@ -147,7 +147,6 @@
             }
             this.model.set('value', actual_value, {updated_view: this});
             this.touch();
-
         },
 
         _validate_slide_value: function(x) {
@@ -160,11 +159,7 @@
     });
 
 
-<<<<<<< HEAD
-    var IntTextView = IPython.DOMWidgetView.extend({
-=======
     var IntTextView = widget.DOMWidgetView.extend({    
->>>>>>> 000b2a68
         render : function(){
             // Called when view is rendered.
             this.$el
@@ -179,18 +174,18 @@
                 .appendTo(this.$el);
             this.update(); // Set defaults.
         },
-
+        
         update : function(options){
             // Update the contents of this view
             //
-            // Called when the model is changed.  The model may have been
+            // Called when the model is changed.  The model may have been 
             // changed by another view or by a state update from the back-end.
             if (options === undefined || options.updated_view != this) {
                 var value = this.model.get('value');
                 if (this._parse_value(this.$textbox.val()) != value) {
                     this.$textbox.val(value);
                 }
-
+                
                 if (this.model.get('disabled')) {
                     this.$textbox.attr('disabled','disabled');
                 } else {
@@ -217,20 +212,20 @@
 
             // Fires only when control is validated or looses focus.
             "change input" : "handleChanged"
-        },
-
-        handleChanging: function(e) {
+        }, 
+        
+        handleChanging: function(e) { 
             // Handles and validates user input.
-
+            
             // Try to parse value as a int.
             var numericalValue = 0;
             if (e.target.value !== '') {
                 var trimmed = e.target.value.trim();
                 if (!(['-', '-.', '.', '+.', '+'].indexOf(trimmed) >= 0)) {
-                    numericalValue = this._parse_value(e.target.value);
-                }
-            }
-
+                    numericalValue = this._parse_value(e.target.value);    
+                }                
+            }
+            
             // If parse failed, reset value to value stored in model.
             if (isNaN(numericalValue)) {
                 e.target.value = this.model.get('value');
@@ -241,18 +236,18 @@
                 if (this.model.get('min') !== undefined) {
                     numericalValue = Math.max(this.model.get('min'), numericalValue);
                 }
-
+                
                 // Apply the value if it has changed.
                 if (numericalValue != this.model.get('value')) {
-
-                    // Calling model.set will trigger all of the other views of the
+            
+                    // Calling model.set will trigger all of the other views of the 
                     // model to update.
                     this.model.set('value', numericalValue, {updated_view: this});
                     this.touch();
                 }
             }
         },
-
+        
         handleChanged: function(e) {
             // Applies validated input.
             if (this.model.get('value') != e.target.value) {
@@ -286,18 +281,18 @@
                 .appendTo(this.$progress);
             this.update(); // Set defaults.
         },
-
+        
         update : function(){
             // Update the contents of this view
             //
-            // Called when the model is changed.  The model may have been
+            // Called when the model is changed.  The model may have been 
             // changed by another view or by a state update from the back-end.
             var value = this.model.get('value');
             var max = this.model.get('max');
             var min = this.model.get('min');
             var percent = 100.0 * (value - min) / (max - min);
             this.$bar.css('width', percent + '%');
-
+            
             var description = this.model.get('description');
             if (description.length === 0) {
                 this.$label.hide();
@@ -307,7 +302,7 @@
                 this.$label.show();
             }
             return ProgressView.__super__.update.apply(this);
-        },
+        }, 
     });
 
     return {
